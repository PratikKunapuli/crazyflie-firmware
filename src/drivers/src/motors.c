--- conflicted
+++ resolved
@@ -96,13 +96,8 @@
 
   if (isInit)
   {
-<<<<<<< HEAD
-    return;
-    motorsDeInit(motorMap);
-=======
     // First to init will configure it
     return;
->>>>>>> bfbb9d5b
   }
 
   motorMap = motorMapSelect;
